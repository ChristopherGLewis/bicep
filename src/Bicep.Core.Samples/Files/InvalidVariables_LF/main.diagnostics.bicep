
// unknown declaration
bad
//@[0:3) [BCP007 (Error)] This declaration type is not recognized. Specify a parameter, variable, resource, or output declaration. (CodeDescription: none) |bad|

// incomplete variable declaration #completionTest(0,1,2) -> declarations
var
//@[3:3) [BCP015 (Error)] Expected a variable identifier at this location. (CodeDescription: none) ||
//@[3:3) [no-unused-vars (Warning)] Variable is declared but never used. (CodeDescription: bicep core(https://aka.ms/bicep/linter/no-unused-vars)) ||

// missing identifier #completionTest(4) -> empty
var 
//@[4:4) [BCP015 (Error)] Expected a variable identifier at this location. (CodeDescription: none) ||
//@[4:4) [no-unused-vars (Warning)] Variable is declared but never used. (CodeDescription: bicep core(https://aka.ms/bicep/linter/no-unused-vars)) ||

// incomplete keyword
// #completionTest(0,1) -> declarations
v
//@[0:1) [BCP007 (Error)] This declaration type is not recognized. Specify a parameter, variable, resource, or output declaration. (CodeDescription: none) |v|
// #completionTest(0,1,2) -> declarations
va
//@[0:2) [BCP007 (Error)] This declaration type is not recognized. Specify a parameter, variable, resource, or output declaration. (CodeDescription: none) |va|

// unassigned variable
var foo
//@[4:7) [BCP028 (Error)] Identifier "foo" is declared multiple times. Remove or rename the duplicates. (CodeDescription: none) |foo|
//@[4:7) [no-unused-vars (Warning)] Variable is declared but never used. (CodeDescription: bicep core(https://aka.ms/bicep/linter/no-unused-vars)) |foo|
//@[7:7) [BCP018 (Error)] Expected the "=" character at this location. (CodeDescription: none) ||

// #completionTest(18,19) -> symbols
var missingValue = 
//@[4:16) [no-unused-vars (Warning)] Variable is declared but never used. (CodeDescription: bicep core(https://aka.ms/bicep/linter/no-unused-vars)) |missingValue|
//@[19:19) [BCP009 (Error)] Expected a literal value, an array, an object, a parenthesized expression, or a function call at this location. (CodeDescription: none) ||

// malformed identifier
var 2 
//@[4:5) [BCP015 (Error)] Expected a variable identifier at this location. (CodeDescription: none) |2|
//@[4:5) [no-unused-vars (Warning)] Variable is declared but never used. (CodeDescription: bicep core(https://aka.ms/bicep/linter/no-unused-vars)) |2|
//@[6:6) [BCP018 (Error)] Expected the "=" character at this location. (CodeDescription: none) ||
var $ = 23
//@[4:5) [BCP015 (Error)] Expected a variable identifier at this location. (CodeDescription: none) |$|
//@[4:5) [BCP001 (Error)] The following token is not recognized: "$". (CodeDescription: none) |$|
//@[4:5) [no-unused-vars (Warning)] Variable is declared but never used. (CodeDescription: bicep core(https://aka.ms/bicep/linter/no-unused-vars)) |$|
var # 33 = 43
//@[4:5) [BCP015 (Error)] Expected a variable identifier at this location. (CodeDescription: none) |#|
//@[4:5) [BCP001 (Error)] The following token is not recognized: "#". (CodeDescription: none) |#|
//@[4:8) [no-unused-vars (Warning)] Variable is declared but never used. (CodeDescription: bicep core(https://aka.ms/bicep/linter/no-unused-vars)) |# 33|

// no value assigned
var foo =
//@[4:7) [BCP028 (Error)] Identifier "foo" is declared multiple times. Remove or rename the duplicates. (CodeDescription: none) |foo|
//@[4:7) [no-unused-vars (Warning)] Variable is declared but never used. (CodeDescription: bicep core(https://aka.ms/bicep/linter/no-unused-vars)) |foo|
//@[9:9) [BCP009 (Error)] Expected a literal value, an array, an object, a parenthesized expression, or a function call at this location. (CodeDescription: none) ||

// bad =
var badEquals 2
//@[4:13) [no-unused-vars (Warning)] Variable is declared but never used. (CodeDescription: bicep core(https://aka.ms/bicep/linter/no-unused-vars)) |badEquals|
//@[14:15) [BCP018 (Error)] Expected the "=" character at this location. (CodeDescription: none) |2|
//@[15:15) [BCP009 (Error)] Expected a literal value, an array, an object, a parenthesized expression, or a function call at this location. (CodeDescription: none) ||
var badEquals2 3 true
//@[4:14) [no-unused-vars (Warning)] Variable is declared but never used. (CodeDescription: bicep core(https://aka.ms/bicep/linter/no-unused-vars)) |badEquals2|
//@[15:16) [BCP018 (Error)] Expected the "=" character at this location. (CodeDescription: none) |3|
//@[21:21) [BCP009 (Error)] Expected a literal value, an array, an object, a parenthesized expression, or a function call at this location. (CodeDescription: none) ||

// malformed identifier but type check should happen regardless
var 2 = x
//@[4:5) [BCP015 (Error)] Expected a variable identifier at this location. (CodeDescription: none) |2|
//@[4:5) [no-unused-vars (Warning)] Variable is declared but never used. (CodeDescription: bicep core(https://aka.ms/bicep/linter/no-unused-vars)) |2|
//@[8:9) [BCP062 (Error)] The referenced declaration with name "x" is not valid. (CodeDescription: none) |x|

// bad token value
var foo = &
//@[4:7) [BCP028 (Error)] Identifier "foo" is declared multiple times. Remove or rename the duplicates. (CodeDescription: none) |foo|
//@[4:7) [no-unused-vars (Warning)] Variable is declared but never used. (CodeDescription: bicep core(https://aka.ms/bicep/linter/no-unused-vars)) |foo|
//@[10:11) [BCP009 (Error)] Expected a literal value, an array, an object, a parenthesized expression, or a function call at this location. (CodeDescription: none) |&|
//@[10:11) [BCP001 (Error)] The following token is not recognized: "&". (CodeDescription: none) |&|

// bad value
var foo = *
//@[4:7) [BCP028 (Error)] Identifier "foo" is declared multiple times. Remove or rename the duplicates. (CodeDescription: none) |foo|
//@[4:7) [no-unused-vars (Warning)] Variable is declared but never used. (CodeDescription: bicep core(https://aka.ms/bicep/linter/no-unused-vars)) |foo|
//@[10:11) [BCP009 (Error)] Expected a literal value, an array, an object, a parenthesized expression, or a function call at this location. (CodeDescription: none) |*|

// expressions
var bar = x
//@[4:7) [BCP028 (Error)] Identifier "bar" is declared multiple times. Remove or rename the duplicates. (CodeDescription: none) |bar|
//@[4:7) [no-unused-vars (Warning)] Variable is declared but never used. (CodeDescription: bicep core(https://aka.ms/bicep/linter/no-unused-vars)) |bar|
//@[10:11) [BCP062 (Error)] The referenced declaration with name "x" is not valid. (CodeDescription: none) |x|
var bar = foo()
//@[4:7) [BCP028 (Error)] Identifier "bar" is declared multiple times. Remove or rename the duplicates. (CodeDescription: none) |bar|
//@[4:7) [no-unused-vars (Warning)] Variable is declared but never used. (CodeDescription: bicep core(https://aka.ms/bicep/linter/no-unused-vars)) |bar|
//@[10:13) [BCP059 (Error)] The name "foo" is not a function. (CodeDescription: none) |foo|
var x = 2 + !3
//@[4:5) [BCP028 (Error)] Identifier "x" is declared multiple times. Remove or rename the duplicates. (CodeDescription: none) |x|
//@[12:14) [BCP044 (Error)] Cannot apply operator "!" to operand of type "int". (CodeDescription: none) |!3|
var y = false ? true + 1 : !4
//@[4:5) [BCP028 (Error)] Identifier "y" is declared multiple times. Remove or rename the duplicates. (CodeDescription: none) |y|
//@[4:5) [no-unused-vars (Warning)] Variable is declared but never used. (CodeDescription: bicep core(https://aka.ms/bicep/linter/no-unused-vars)) |y|
//@[16:24) [BCP045 (Error)] Cannot apply operator "+" to operands of type "bool" and "int". (CodeDescription: none) |true + 1|
//@[27:29) [BCP044 (Error)] Cannot apply operator "!" to operand of type "int". (CodeDescription: none) |!4|

// test for array item recovery
var x = [
//@[4:5) [BCP028 (Error)] Identifier "x" is declared multiple times. Remove or rename the duplicates. (CodeDescription: none) |x|
//@[4:5) [no-unused-vars (Warning)] Variable is declared but never used. (CodeDescription: bicep core(https://aka.ms/bicep/linter/no-unused-vars)) |x|
  3 + 4
  =
//@[2:3) [BCP009 (Error)] Expected a literal value, an array, an object, a parenthesized expression, or a function call at this location. (CodeDescription: none) |=|
  !null
//@[2:7) [BCP044 (Error)] Cannot apply operator "!" to operand of type "null". (CodeDescription: none) |!null|
]

// test for object property recovery
var y = {
//@[4:5) [BCP028 (Error)] Identifier "y" is declared multiple times. Remove or rename the duplicates. (CodeDescription: none) |y|
//@[4:5) [no-unused-vars (Warning)] Variable is declared but never used. (CodeDescription: bicep core(https://aka.ms/bicep/linter/no-unused-vars)) |y|
  =
//@[2:3) [BCP022 (Error)] Expected a property name at this location. (CodeDescription: none) |=|
//@[3:3) [BCP018 (Error)] Expected the ":" character at this location. (CodeDescription: none) ||
  foo: !2
//@[7:9) [BCP044 (Error)] Cannot apply operator "!" to operand of type "int". (CodeDescription: none) |!2|
}

// utcNow and newGuid used outside a param default value
var test = utcNow('u')
<<<<<<< HEAD
//@[4:8) [no-unused-vars (Warning)] Variable is declared but never used. (CodeDescription: bicep core(https://aka.ms/bicep/linter/no-unused-vars)) |test|
//@[11:17) [BCP065 (Error)] Function "utcNow" is not valid at this location. It can only be used in parameter default declarations. (CodeDescription: none) |utcNow|
var test2 = newGuid()
//@[4:9) [no-unused-vars (Warning)] Variable is declared but never used. (CodeDescription: bicep core(https://aka.ms/bicep/linter/no-unused-vars)) |test2|
//@[12:19) [BCP065 (Error)] Function "newGuid" is not valid at this location. It can only be used in parameter default declarations. (CodeDescription: none) |newGuid|
=======
//@[4:8) [no-unused-vars (Warning)] Variable is declared but never used.\nSee https://aka.ms/bicep/linter/no-unused-vars |test|
//@[11:17) [BCP065 (Error)] Function "utcNow" is not valid at this location. It can only be used as a parameter default value. |utcNow|
var test2 = newGuid()
//@[4:9) [no-unused-vars (Warning)] Variable is declared but never used.\nSee https://aka.ms/bicep/linter/no-unused-vars |test2|
//@[12:19) [BCP065 (Error)] Function "newGuid" is not valid at this location. It can only be used as a parameter default value. |newGuid|
>>>>>>> 0000f3b7

// bad string escape sequence in object key
var test3 = {
//@[4:9) [no-unused-vars (Warning)] Variable is declared but never used. (CodeDescription: bicep core(https://aka.ms/bicep/linter/no-unused-vars)) |test3|
  'bad\escape': true
//@[2:14) [BCP022 (Error)] Expected a property name at this location. (CodeDescription: none) |'bad\escape'|
//@[6:8) [BCP006 (Error)] The specified escape sequence is not recognized. Only the following escape sequences are allowed: "\$", "\'", "\\", "\n", "\r", "\t", "\u{...}". (CodeDescription: none) |\e|
}

// duplicate properties
var testDupe = {
//@[4:12) [no-unused-vars (Warning)] Variable is declared but never used. (CodeDescription: bicep core(https://aka.ms/bicep/linter/no-unused-vars)) |testDupe|
  'duplicate': true
//@[2:13) [BCP025 (Error)] The property "duplicate" is declared multiple times in this object. Remove or rename the duplicate properties. (CodeDescription: none) |'duplicate'|
  duplicate: true
//@[2:11) [BCP025 (Error)] The property "duplicate" is declared multiple times in this object. Remove or rename the duplicate properties. (CodeDescription: none) |duplicate|
}

// interpolation with type errors in key
var objWithInterp = {
//@[4:17) [no-unused-vars (Warning)] Variable is declared but never used. (CodeDescription: bicep core(https://aka.ms/bicep/linter/no-unused-vars)) |objWithInterp|
  'ab${nonExistentIdentifier}cd': true
//@[7:28) [BCP057 (Error)] The name "nonExistentIdentifier" does not exist in the current context. (CodeDescription: none) |nonExistentIdentifier|
}

// invalid fully qualified function access
var mySum = az.add(1,2)
//@[4:9) [no-unused-vars (Warning)] Variable is declared but never used. (CodeDescription: bicep core(https://aka.ms/bicep/linter/no-unused-vars)) |mySum|
//@[15:18) [BCP107 (Error)] The function "add" does not exist in namespace "az". (CodeDescription: none) |add|
var myConcat = sys.concat('a', az.concat('b', 'c'))
//@[4:12) [no-unused-vars (Warning)] Variable is declared but never used. (CodeDescription: bicep core(https://aka.ms/bicep/linter/no-unused-vars)) |myConcat|
//@[34:40) [BCP107 (Error)] The function "concat" does not exist in namespace "az". (CodeDescription: none) |concat|

// invalid string using double quotes
var doubleString = "bad string"
//@[4:16) [no-unused-vars (Warning)] Variable is declared but never used. (CodeDescription: bicep core(https://aka.ms/bicep/linter/no-unused-vars)) |doubleString|
//@[19:20) [BCP009 (Error)] Expected a literal value, an array, an object, a parenthesized expression, or a function call at this location. (CodeDescription: none) |"|
//@[19:20) [BCP103 (Error)] The following token is not recognized: """. Strings are defined using single quotes in bicep. (CodeDescription: none) |"|
//@[30:31) [BCP103 (Error)] The following token is not recognized: """. Strings are defined using single quotes in bicep. (CodeDescription: none) |"|

var resourceGroup = ''
//@[4:17) [no-unused-vars (Warning)] Variable is declared but never used. (CodeDescription: bicep core(https://aka.ms/bicep/linter/no-unused-vars)) |resourceGroup|
var rgName = resourceGroup().name
//@[4:10) [no-unused-vars (Warning)] Variable is declared but never used. (CodeDescription: bicep core(https://aka.ms/bicep/linter/no-unused-vars)) |rgName|
//@[13:26) [BCP059 (Error)] The name "resourceGroup" is not a function. (CodeDescription: none) |resourceGroup|

// this does not work at the resource group scope
var invalidLocationVar = deployment().location
//@[4:22) [no-unused-vars (Warning)] Variable is declared but never used. (CodeDescription: bicep core(https://aka.ms/bicep/linter/no-unused-vars)) |invalidLocationVar|
//@[38:46) [BCP053 (Error)] The type "deployment" does not contain property "location". Available properties include "name", "properties". (CodeDescription: none) |location|

var invalidEnvironmentVar = environment().aosdufhsad
//@[4:25) [no-unused-vars (Warning)] Variable is declared but never used. (CodeDescription: bicep core(https://aka.ms/bicep/linter/no-unused-vars)) |invalidEnvironmentVar|
//@[42:52) [BCP053 (Error)] The type "environment" does not contain property "aosdufhsad". Available properties include "activeDirectoryDataLake", "authentication", "batch", "gallery", "graph", "graphAudience", "media", "name", "portal", "resourceManager", "sqlManagement", "suffixes", "vmImageAliasDoc". (CodeDescription: none) |aosdufhsad|
var invalidEnvAuthVar = environment().authentication.asdgdsag
//@[4:21) [no-unused-vars (Warning)] Variable is declared but never used. (CodeDescription: bicep core(https://aka.ms/bicep/linter/no-unused-vars)) |invalidEnvAuthVar|
//@[53:61) [BCP053 (Error)] The type "authentication" does not contain property "asdgdsag". Available properties include "audiences", "identityProvider", "loginEndpoint", "tenant". (CodeDescription: none) |asdgdsag|

// invalid use of reserved namespace
var az = 1
//@[4:6) [BCP084 (Error)] The symbolic name "az" is reserved. Please use a different symbolic name. Reserved namespaces are "az", "sys". (CodeDescription: none) |az|
//@[4:6) [no-unused-vars (Warning)] Variable is declared but never used. (CodeDescription: bicep core(https://aka.ms/bicep/linter/no-unused-vars)) |az|

// cannot assign a variable to a namespace
var invalidNamespaceAssignment = az
//@[4:30) [no-unused-vars (Warning)] Variable is declared but never used. (CodeDescription: bicep core(https://aka.ms/bicep/linter/no-unused-vars)) |invalidNamespaceAssignment|
//@[33:35) [BCP041 (Error)] Values of type "az" cannot be assigned to a variable. (CodeDescription: none) |az|

var objectLiteralType = {
  first: true
  second: false
  third: 42
  fourth: 'test'
  fifth: [
    {
      one: true
    }
    {
      one: false
    }
  ]
  sixth: [
    {
      two: 44
    }
  ]
}

// #completionTest(54) -> objectVarTopLevel
var objectVarTopLevelCompletions = objectLiteralType.f
//@[4:32) [no-unused-vars (Warning)] Variable is declared but never used. (CodeDescription: bicep core(https://aka.ms/bicep/linter/no-unused-vars)) |objectVarTopLevelCompletions|
//@[53:54) [BCP053 (Error)] The type "object" does not contain property "f". Available properties include "fifth", "first", "fourth", "second", "sixth", "third". (CodeDescription: none) |f|
// #completionTest(54) -> objectVarTopLevel
var objectVarTopLevelCompletions2 = objectLiteralType.
//@[4:33) [no-unused-vars (Warning)] Variable is declared but never used. (CodeDescription: bicep core(https://aka.ms/bicep/linter/no-unused-vars)) |objectVarTopLevelCompletions2|
//@[54:54) [BCP020 (Error)] Expected a function or property name at this location. (CodeDescription: none) ||

// this does not produce any completions because mixed array items are of type "any"
// #completionTest(60) -> mixedArrayProperties
var mixedArrayTypeCompletions = objectLiteralType.fifth[0].o
//@[4:29) [no-unused-vars (Warning)] Variable is declared but never used. (CodeDescription: bicep core(https://aka.ms/bicep/linter/no-unused-vars)) |mixedArrayTypeCompletions|
// #completionTest(60) -> mixedArrayProperties
var mixedArrayTypeCompletions2 = objectLiteralType.fifth[0].
//@[4:30) [no-unused-vars (Warning)] Variable is declared but never used. (CodeDescription: bicep core(https://aka.ms/bicep/linter/no-unused-vars)) |mixedArrayTypeCompletions2|
//@[60:60) [BCP020 (Error)] Expected a function or property name at this location. (CodeDescription: none) ||

// #completionTest(58) -> oneArrayItemProperties
var oneArrayItemCompletions = objectLiteralType.sixth[0].t
//@[4:27) [no-unused-vars (Warning)] Variable is declared but never used. (CodeDescription: bicep core(https://aka.ms/bicep/linter/no-unused-vars)) |oneArrayItemCompletions|
//@[57:58) [BCP053 (Error)] The type "object" does not contain property "t". Available properties include "two". (CodeDescription: none) |t|
// #completionTest(58) -> oneArrayItemProperties
var oneArrayItemCompletions2 = objectLiteralType.sixth[0].
//@[4:28) [no-unused-vars (Warning)] Variable is declared but never used. (CodeDescription: bicep core(https://aka.ms/bicep/linter/no-unused-vars)) |oneArrayItemCompletions2|
//@[58:58) [BCP020 (Error)] Expected a function or property name at this location. (CodeDescription: none) ||

// #completionTest(65) -> objectVarTopLevelIndexes
var objectVarTopLevelArrayIndexCompletions = objectLiteralType[f]
//@[4:42) [no-unused-vars (Warning)] Variable is declared but never used. (CodeDescription: bicep core(https://aka.ms/bicep/linter/no-unused-vars)) |objectVarTopLevelArrayIndexCompletions|
//@[63:64) [BCP057 (Error)] The name "f" does not exist in the current context. (CodeDescription: none) |f|

// #completionTest(58) -> twoIndexPlusSymbols
var oneArrayIndexCompletions = objectLiteralType.sixth[0][]
//@[4:28) [no-unused-vars (Warning)] Variable is declared but never used. (CodeDescription: bicep core(https://aka.ms/bicep/linter/no-unused-vars)) |oneArrayIndexCompletions|
//@[58:58) [BCP117 (Error)] An empty indexer is not allowed. Specify a valid expression. (CodeDescription: none) ||

// Issue 486
var myFloat = 3.14
//@[4:11) [no-unused-vars (Warning)] Variable is declared but never used. (CodeDescription: bicep core(https://aka.ms/bicep/linter/no-unused-vars)) |myFloat|
//@[16:16) [BCP055 (Error)] Cannot access properties of type "int". An "object" type is required. (CodeDescription: none) ||
//@[16:16) [BCP020 (Error)] Expected a function or property name at this location. (CodeDescription: none) ||
//@[16:18) [BCP019 (Error)] Expected a new line character at this location. (CodeDescription: none) |14|

// secure cannot be used as a varaible decorator
@sys.secure()
//@[5:11) [BCP126 (Error)] Function "secure" cannot be used as a variable decorator. (CodeDescription: none) |secure|
var something = 1
//@[4:13) [no-unused-vars (Warning)] Variable is declared but never used. (CodeDescription: bicep core(https://aka.ms/bicep/linter/no-unused-vars)) |something|

// #completionTest(1) -> empty
@
//@[1:1) [BCP123 (Error)] Expected a namespace or decorator name at this location. (CodeDescription: none) ||
// #completionTest(5) -> empty
@sys.
//@[5:5) [BCP020 (Error)] Expected a function or property name at this location. (CodeDescription: none) ||
var anotherThing = true
//@[4:16) [no-unused-vars (Warning)] Variable is declared but never used. (CodeDescription: bicep core(https://aka.ms/bicep/linter/no-unused-vars)) |anotherThing|

// invalid identifier character classes
var ☕ = true
//@[4:5) [BCP015 (Error)] Expected a variable identifier at this location. (CodeDescription: none) |☕|
//@[4:5) [BCP001 (Error)] The following token is not recognized: "☕". (CodeDescription: none) |☕|
//@[4:5) [no-unused-vars (Warning)] Variable is declared but never used. (CodeDescription: bicep core(https://aka.ms/bicep/linter/no-unused-vars)) |☕|
var a☕ = true
//@[4:5) [no-unused-vars (Warning)] Variable is declared but never used. (CodeDescription: bicep core(https://aka.ms/bicep/linter/no-unused-vars)) |a|
//@[5:6) [BCP018 (Error)] Expected the "=" character at this location. (CodeDescription: none) |☕|
//@[5:6) [BCP001 (Error)] The following token is not recognized: "☕". (CodeDescription: none) |☕|
//@[13:13) [BCP009 (Error)] Expected a literal value, an array, an object, a parenthesized expression, or a function call at this location. (CodeDescription: none) ||

var missingArrayVariable = [for thing in stuff: 4]
//@[4:24) [no-unused-vars (Warning)] Variable is declared but never used. (CodeDescription: bicep core(https://aka.ms/bicep/linter/no-unused-vars)) |missingArrayVariable|
//@[41:46) [BCP057 (Error)] The name "stuff" does not exist in the current context. (CodeDescription: none) |stuff|

// loops are only allowed at the top level
var nonTopLevelLoop = {
//@[4:19) [no-unused-vars (Warning)] Variable is declared but never used. (CodeDescription: bicep core(https://aka.ms/bicep/linter/no-unused-vars)) |nonTopLevelLoop|
  notOkHere: [for thing in stuff: 4]
//@[14:17) [BCP138 (Error)] For-expressions are not supported in this context. For-expressions may be used as values of resource, module, variable, and output declarations, or values of resource and module properties. (CodeDescription: none) |for|
//@[27:32) [BCP057 (Error)] The name "stuff" does not exist in the current context. (CodeDescription: none) |stuff|
}

// loops with conditions won't even parse
var noFilteredLoopsInVariables = [for thing in stuff: if]
//@[4:30) [no-unused-vars (Warning)] Variable is declared but never used. (CodeDescription: bicep core(https://aka.ms/bicep/linter/no-unused-vars)) |noFilteredLoopsInVariables|
//@[47:52) [BCP057 (Error)] The name "stuff" does not exist in the current context. (CodeDescription: none) |stuff|
//@[54:56) [BCP100 (Error)] The "if" function is not supported. Use the ternary conditional operator instead. (CodeDescription: none) |if|

// nested loops are also not allowed
var noNestedVariableLoopsEither = [for thing in stuff: {
//@[4:31) [no-unused-vars (Warning)] Variable is declared but never used. (CodeDescription: bicep core(https://aka.ms/bicep/linter/no-unused-vars)) |noNestedVariableLoopsEither|
//@[48:53) [BCP057 (Error)] The name "stuff" does not exist in the current context. (CodeDescription: none) |stuff|
  hello: [for thing in []: 4]
//@[10:13) [BCP138 (Error)] For-expressions are not supported in this context. For-expressions may be used as values of resource, module, variable, and output declarations, or values of resource and module properties. (CodeDescription: none) |for|
}]

// loops in inner properties of a variable are also not supported
var innerPropertyLoop = {
//@[4:21) [no-unused-vars (Warning)] Variable is declared but never used. (CodeDescription: bicep core(https://aka.ms/bicep/linter/no-unused-vars)) |innerPropertyLoop|
  a: [for i in range(0,10): i]
//@[6:9) [BCP138 (Error)] For-expressions are not supported in this context. For-expressions may be used as values of resource, module, variable, and output declarations, or values of resource and module properties. (CodeDescription: none) |for|
}
var innerPropertyLoop2 = {
//@[4:22) [no-unused-vars (Warning)] Variable is declared but never used. (CodeDescription: bicep core(https://aka.ms/bicep/linter/no-unused-vars)) |innerPropertyLoop2|
  b: {
    a: [for i in range(0,10): i]
//@[8:11) [BCP138 (Error)] For-expressions are not supported in this context. For-expressions may be used as values of resource, module, variable, and output declarations, or values of resource and module properties. (CodeDescription: none) |for|
  }
}

// loops using expressions with a runtime dependency are also not allowed
var keys = listKeys('fake','fake')
var indirection = keys

var runtimeLoop = [for (item, index) in []: indirection]
//@[4:15) [no-unused-vars (Warning)] Variable is declared but never used. (CodeDescription: bicep core(https://aka.ms/bicep/linter/no-unused-vars)) |runtimeLoop|
//@[44:55) [BCP182 (Error)] The for-body of the variable "runtimeLoop" must be evaluable at the start of the deployment, and cannot depend on any values that have not yet been calculated. You are referencing a variable which cannot be calculated in time ("indirection" -> "keys" -> "listKeys"). (CodeDescription: none) |indirection|
var runtimeLoop2 = [for (item, index) in indirection.keys: 's']
//@[4:16) [no-unused-vars (Warning)] Variable is declared but never used. (CodeDescription: bicep core(https://aka.ms/bicep/linter/no-unused-vars)) |runtimeLoop2|
//@[41:52) [BCP178 (Error)] The for-expression must be evaluable at the start of the deployment, and cannot depend on any values that have not yet been calculated. You are referencing a variable which cannot be calculated in time ("indirection" -> "keys" -> "listKeys"). (CodeDescription: none) |indirection|

var zoneInput = []
resource zones 'Microsoft.Network/dnsZones@2018-05-01' = [for (zone, i) in zoneInput: {
  name: zone
  location: az.resourceGroup().location
}]
var inlinedVariable = zones[0].properties.zoneType

var runtimeLoop3 = [for (zone, i) in zoneInput: {
//@[4:16) [no-unused-vars (Warning)] Variable is declared but never used. (CodeDescription: bicep core(https://aka.ms/bicep/linter/no-unused-vars)) |runtimeLoop3|
  a: inlinedVariable
//@[5:20) [BCP182 (Error)] The for-body of the variable "runtimeLoop3" must be evaluable at the start of the deployment, and cannot depend on any values that have not yet been calculated. You are referencing a variable which cannot be calculated in time ("inlinedVariable" -> "zones"). Accessible properties of zones are "apiVersion", "id", "name", "type". (CodeDescription: none) |inlinedVariable|
}]

var runtimeLoop4 = [for (zone, i) in zones[0].properties.registrationVirtualNetworks: {
//@[4:16) [no-unused-vars (Warning)] Variable is declared but never used. (CodeDescription: bicep core(https://aka.ms/bicep/linter/no-unused-vars)) |runtimeLoop4|
//@[37:56) [BCP178 (Error)] The for-expression must be evaluable at the start of the deployment, and cannot depend on any values that have not yet been calculated. Accessible properties of zones are "apiVersion", "id", "name", "type". (CodeDescription: none) |zones[0].properties|
  a: 0
}]

var notRuntime = concat('a','b')
//@[17:32) [prefer-interpolation (Warning)] Use string interpolation instead of the concat function. (CodeDescription: bicep core(https://aka.ms/bicep/linter/prefer-interpolation)) |concat('a','b')|
var evenMoreIndirection = concat(notRuntime, string(moreIndirection))
//@[26:69) [prefer-interpolation (Warning)] Use string interpolation instead of the concat function. (CodeDescription: bicep core(https://aka.ms/bicep/linter/prefer-interpolation)) |concat(notRuntime, string(moreIndirection))|
var moreIndirection = reference('s','s', 'Full')

var myRef = [
  evenMoreIndirection
]
var runtimeLoop5 = [for (item, index) in myRef: 's']
//@[4:16) [no-unused-vars (Warning)] Variable is declared but never used. (CodeDescription: bicep core(https://aka.ms/bicep/linter/no-unused-vars)) |runtimeLoop5|
//@[41:46) [BCP178 (Error)] The for-expression must be evaluable at the start of the deployment, and cannot depend on any values that have not yet been calculated. You are referencing a variable which cannot be calculated in time ("myRef" -> "evenMoreIndirection" -> "moreIndirection" -> "reference"). (CodeDescription: none) |myRef|

// cannot use loops in expressions
var loopExpression = union([for thing in stuff: 4], [for thing in stuff: true])
//@[4:18) [no-unused-vars (Warning)] Variable is declared but never used. (CodeDescription: bicep core(https://aka.ms/bicep/linter/no-unused-vars)) |loopExpression|
//@[28:31) [BCP138 (Error)] For-expressions are not supported in this context. For-expressions may be used as values of resource, module, variable, and output declarations, or values of resource and module properties. (CodeDescription: none) |for|
//@[41:46) [BCP057 (Error)] The name "stuff" does not exist in the current context. (CodeDescription: none) |stuff|
//@[53:56) [BCP138 (Error)] For-expressions are not supported in this context. For-expressions may be used as values of resource, module, variable, and output declarations, or values of resource and module properties. (CodeDescription: none) |for|
//@[66:71) [BCP057 (Error)] The name "stuff" does not exist in the current context. (CodeDescription: none) |stuff|

@batchSize(1)
//@[1:10) [BCP126 (Error)] Function "batchSize" cannot be used as a variable decorator. (CodeDescription: none) |batchSize|
var batchSizeMakesNoSenseHere = false
//@[4:29) [no-unused-vars (Warning)] Variable is declared but never used. (CodeDescription: bicep core(https://aka.ms/bicep/linter/no-unused-vars)) |batchSizeMakesNoSenseHere|


//KeyVault Secret Reference
resource kv 'Microsoft.KeyVault/vaults@2019-09-01' existing = {
  name: 'testkeyvault'
}

var keyVaultSecretVar = kv.getSecret('mySecret')
//@[4:21) [no-unused-vars (Warning)] Variable is declared but never used. (CodeDescription: bicep core(https://aka.ms/bicep/linter/no-unused-vars)) |keyVaultSecretVar|
//@[24:48) [BCP180 (Error)] Function "getSecret" is not valid at this location. It can only be used when directly assigning to a module parameter with a secure decorator. (CodeDescription: none) |kv.getSecret('mySecret')|
var keyVaultSecretInterpolatedVar = '${kv.getSecret('mySecret')}'
//@[4:33) [no-unused-vars (Warning)] Variable is declared but never used. (CodeDescription: bicep core(https://aka.ms/bicep/linter/no-unused-vars)) |keyVaultSecretInterpolatedVar|
//@[39:63) [BCP180 (Error)] Function "getSecret" is not valid at this location. It can only be used when directly assigning to a module parameter with a secure decorator. (CodeDescription: none) |kv.getSecret('mySecret')|
var keyVaultSecretObjectVar = {
//@[4:27) [no-unused-vars (Warning)] Variable is declared but never used. (CodeDescription: bicep core(https://aka.ms/bicep/linter/no-unused-vars)) |keyVaultSecretObjectVar|
  secret: kv.getSecret('mySecret')
//@[10:34) [BCP180 (Error)] Function "getSecret" is not valid at this location. It can only be used when directly assigning to a module parameter with a secure decorator. (CodeDescription: none) |kv.getSecret('mySecret')|
}
var keyVaultSecretArrayVar = [
//@[4:26) [no-unused-vars (Warning)] Variable is declared but never used. (CodeDescription: bicep core(https://aka.ms/bicep/linter/no-unused-vars)) |keyVaultSecretArrayVar|
  kv.getSecret('mySecret')
//@[2:26) [BCP180 (Error)] Function "getSecret" is not valid at this location. It can only be used when directly assigning to a module parameter with a secure decorator. (CodeDescription: none) |kv.getSecret('mySecret')|
]
var keyVaultSecretArrayInterpolatedVar = [
//@[4:38) [no-unused-vars (Warning)] Variable is declared but never used. (CodeDescription: bicep core(https://aka.ms/bicep/linter/no-unused-vars)) |keyVaultSecretArrayInterpolatedVar|
  '${kv.getSecret('mySecret')}'
//@[5:29) [BCP180 (Error)] Function "getSecret" is not valid at this location. It can only be used when directly assigning to a module parameter with a secure decorator. (CodeDescription: none) |kv.getSecret('mySecret')|
]
<|MERGE_RESOLUTION|>--- conflicted
+++ resolved
@@ -1,208 +1,200 @@
 
 // unknown declaration
 bad
-//@[0:3) [BCP007 (Error)] This declaration type is not recognized. Specify a parameter, variable, resource, or output declaration. (CodeDescription: none) |bad|
+//@[0:3) [BCP007 (Error)] This declaration type is not recognized. Specify a parameter, variable, resource, or output declaration. |bad|
 
 // incomplete variable declaration #completionTest(0,1,2) -> declarations
 var
-//@[3:3) [BCP015 (Error)] Expected a variable identifier at this location. (CodeDescription: none) ||
-//@[3:3) [no-unused-vars (Warning)] Variable is declared but never used. (CodeDescription: bicep core(https://aka.ms/bicep/linter/no-unused-vars)) ||
+//@[3:3) [BCP015 (Error)] Expected a variable identifier at this location. ||
+//@[3:3) [no-unused-vars (Warning)] Variable is declared but never used.\nSee https://aka.ms/bicep/linter/no-unused-vars ||
 
 // missing identifier #completionTest(4) -> empty
 var 
-//@[4:4) [BCP015 (Error)] Expected a variable identifier at this location. (CodeDescription: none) ||
-//@[4:4) [no-unused-vars (Warning)] Variable is declared but never used. (CodeDescription: bicep core(https://aka.ms/bicep/linter/no-unused-vars)) ||
+//@[4:4) [BCP015 (Error)] Expected a variable identifier at this location. ||
+//@[4:4) [no-unused-vars (Warning)] Variable is declared but never used.\nSee https://aka.ms/bicep/linter/no-unused-vars ||
 
 // incomplete keyword
 // #completionTest(0,1) -> declarations
 v
-//@[0:1) [BCP007 (Error)] This declaration type is not recognized. Specify a parameter, variable, resource, or output declaration. (CodeDescription: none) |v|
+//@[0:1) [BCP007 (Error)] This declaration type is not recognized. Specify a parameter, variable, resource, or output declaration. |v|
 // #completionTest(0,1,2) -> declarations
 va
-//@[0:2) [BCP007 (Error)] This declaration type is not recognized. Specify a parameter, variable, resource, or output declaration. (CodeDescription: none) |va|
+//@[0:2) [BCP007 (Error)] This declaration type is not recognized. Specify a parameter, variable, resource, or output declaration. |va|
 
 // unassigned variable
 var foo
-//@[4:7) [BCP028 (Error)] Identifier "foo" is declared multiple times. Remove or rename the duplicates. (CodeDescription: none) |foo|
-//@[4:7) [no-unused-vars (Warning)] Variable is declared but never used. (CodeDescription: bicep core(https://aka.ms/bicep/linter/no-unused-vars)) |foo|
-//@[7:7) [BCP018 (Error)] Expected the "=" character at this location. (CodeDescription: none) ||
+//@[4:7) [BCP028 (Error)] Identifier "foo" is declared multiple times. Remove or rename the duplicates. |foo|
+//@[4:7) [no-unused-vars (Warning)] Variable is declared but never used.\nSee https://aka.ms/bicep/linter/no-unused-vars |foo|
+//@[7:7) [BCP018 (Error)] Expected the "=" character at this location. ||
 
 // #completionTest(18,19) -> symbols
 var missingValue = 
-//@[4:16) [no-unused-vars (Warning)] Variable is declared but never used. (CodeDescription: bicep core(https://aka.ms/bicep/linter/no-unused-vars)) |missingValue|
-//@[19:19) [BCP009 (Error)] Expected a literal value, an array, an object, a parenthesized expression, or a function call at this location. (CodeDescription: none) ||
+//@[4:16) [no-unused-vars (Warning)] Variable is declared but never used.\nSee https://aka.ms/bicep/linter/no-unused-vars |missingValue|
+//@[19:19) [BCP009 (Error)] Expected a literal value, an array, an object, a parenthesized expression, or a function call at this location. ||
 
 // malformed identifier
 var 2 
-//@[4:5) [BCP015 (Error)] Expected a variable identifier at this location. (CodeDescription: none) |2|
-//@[4:5) [no-unused-vars (Warning)] Variable is declared but never used. (CodeDescription: bicep core(https://aka.ms/bicep/linter/no-unused-vars)) |2|
-//@[6:6) [BCP018 (Error)] Expected the "=" character at this location. (CodeDescription: none) ||
+//@[4:5) [BCP015 (Error)] Expected a variable identifier at this location. |2|
+//@[4:5) [no-unused-vars (Warning)] Variable is declared but never used.\nSee https://aka.ms/bicep/linter/no-unused-vars |2|
+//@[6:6) [BCP018 (Error)] Expected the "=" character at this location. ||
 var $ = 23
-//@[4:5) [BCP015 (Error)] Expected a variable identifier at this location. (CodeDescription: none) |$|
-//@[4:5) [BCP001 (Error)] The following token is not recognized: "$". (CodeDescription: none) |$|
-//@[4:5) [no-unused-vars (Warning)] Variable is declared but never used. (CodeDescription: bicep core(https://aka.ms/bicep/linter/no-unused-vars)) |$|
+//@[4:5) [BCP015 (Error)] Expected a variable identifier at this location. |$|
+//@[4:5) [BCP001 (Error)] The following token is not recognized: "$". |$|
+//@[4:5) [no-unused-vars (Warning)] Variable is declared but never used.\nSee https://aka.ms/bicep/linter/no-unused-vars |$|
 var # 33 = 43
-//@[4:5) [BCP015 (Error)] Expected a variable identifier at this location. (CodeDescription: none) |#|
-//@[4:5) [BCP001 (Error)] The following token is not recognized: "#". (CodeDescription: none) |#|
-//@[4:8) [no-unused-vars (Warning)] Variable is declared but never used. (CodeDescription: bicep core(https://aka.ms/bicep/linter/no-unused-vars)) |# 33|
+//@[4:5) [BCP015 (Error)] Expected a variable identifier at this location. |#|
+//@[4:5) [BCP001 (Error)] The following token is not recognized: "#". |#|
+//@[4:8) [no-unused-vars (Warning)] Variable is declared but never used.\nSee https://aka.ms/bicep/linter/no-unused-vars |# 33|
 
 // no value assigned
 var foo =
-//@[4:7) [BCP028 (Error)] Identifier "foo" is declared multiple times. Remove or rename the duplicates. (CodeDescription: none) |foo|
-//@[4:7) [no-unused-vars (Warning)] Variable is declared but never used. (CodeDescription: bicep core(https://aka.ms/bicep/linter/no-unused-vars)) |foo|
-//@[9:9) [BCP009 (Error)] Expected a literal value, an array, an object, a parenthesized expression, or a function call at this location. (CodeDescription: none) ||
+//@[4:7) [BCP028 (Error)] Identifier "foo" is declared multiple times. Remove or rename the duplicates. |foo|
+//@[4:7) [no-unused-vars (Warning)] Variable is declared but never used.\nSee https://aka.ms/bicep/linter/no-unused-vars |foo|
+//@[9:9) [BCP009 (Error)] Expected a literal value, an array, an object, a parenthesized expression, or a function call at this location. ||
 
 // bad =
 var badEquals 2
-//@[4:13) [no-unused-vars (Warning)] Variable is declared but never used. (CodeDescription: bicep core(https://aka.ms/bicep/linter/no-unused-vars)) |badEquals|
-//@[14:15) [BCP018 (Error)] Expected the "=" character at this location. (CodeDescription: none) |2|
-//@[15:15) [BCP009 (Error)] Expected a literal value, an array, an object, a parenthesized expression, or a function call at this location. (CodeDescription: none) ||
+//@[4:13) [no-unused-vars (Warning)] Variable is declared but never used.\nSee https://aka.ms/bicep/linter/no-unused-vars |badEquals|
+//@[14:15) [BCP018 (Error)] Expected the "=" character at this location. |2|
+//@[15:15) [BCP009 (Error)] Expected a literal value, an array, an object, a parenthesized expression, or a function call at this location. ||
 var badEquals2 3 true
-//@[4:14) [no-unused-vars (Warning)] Variable is declared but never used. (CodeDescription: bicep core(https://aka.ms/bicep/linter/no-unused-vars)) |badEquals2|
-//@[15:16) [BCP018 (Error)] Expected the "=" character at this location. (CodeDescription: none) |3|
-//@[21:21) [BCP009 (Error)] Expected a literal value, an array, an object, a parenthesized expression, or a function call at this location. (CodeDescription: none) ||
+//@[4:14) [no-unused-vars (Warning)] Variable is declared but never used.\nSee https://aka.ms/bicep/linter/no-unused-vars |badEquals2|
+//@[15:16) [BCP018 (Error)] Expected the "=" character at this location. |3|
+//@[21:21) [BCP009 (Error)] Expected a literal value, an array, an object, a parenthesized expression, or a function call at this location. ||
 
 // malformed identifier but type check should happen regardless
 var 2 = x
-//@[4:5) [BCP015 (Error)] Expected a variable identifier at this location. (CodeDescription: none) |2|
-//@[4:5) [no-unused-vars (Warning)] Variable is declared but never used. (CodeDescription: bicep core(https://aka.ms/bicep/linter/no-unused-vars)) |2|
-//@[8:9) [BCP062 (Error)] The referenced declaration with name "x" is not valid. (CodeDescription: none) |x|
+//@[4:5) [BCP015 (Error)] Expected a variable identifier at this location. |2|
+//@[4:5) [no-unused-vars (Warning)] Variable is declared but never used.\nSee https://aka.ms/bicep/linter/no-unused-vars |2|
+//@[8:9) [BCP062 (Error)] The referenced declaration with name "x" is not valid. |x|
 
 // bad token value
 var foo = &
-//@[4:7) [BCP028 (Error)] Identifier "foo" is declared multiple times. Remove or rename the duplicates. (CodeDescription: none) |foo|
-//@[4:7) [no-unused-vars (Warning)] Variable is declared but never used. (CodeDescription: bicep core(https://aka.ms/bicep/linter/no-unused-vars)) |foo|
-//@[10:11) [BCP009 (Error)] Expected a literal value, an array, an object, a parenthesized expression, or a function call at this location. (CodeDescription: none) |&|
-//@[10:11) [BCP001 (Error)] The following token is not recognized: "&". (CodeDescription: none) |&|
+//@[4:7) [BCP028 (Error)] Identifier "foo" is declared multiple times. Remove or rename the duplicates. |foo|
+//@[4:7) [no-unused-vars (Warning)] Variable is declared but never used.\nSee https://aka.ms/bicep/linter/no-unused-vars |foo|
+//@[10:11) [BCP009 (Error)] Expected a literal value, an array, an object, a parenthesized expression, or a function call at this location. |&|
+//@[10:11) [BCP001 (Error)] The following token is not recognized: "&". |&|
 
 // bad value
 var foo = *
-//@[4:7) [BCP028 (Error)] Identifier "foo" is declared multiple times. Remove or rename the duplicates. (CodeDescription: none) |foo|
-//@[4:7) [no-unused-vars (Warning)] Variable is declared but never used. (CodeDescription: bicep core(https://aka.ms/bicep/linter/no-unused-vars)) |foo|
-//@[10:11) [BCP009 (Error)] Expected a literal value, an array, an object, a parenthesized expression, or a function call at this location. (CodeDescription: none) |*|
+//@[4:7) [BCP028 (Error)] Identifier "foo" is declared multiple times. Remove or rename the duplicates. |foo|
+//@[4:7) [no-unused-vars (Warning)] Variable is declared but never used.\nSee https://aka.ms/bicep/linter/no-unused-vars |foo|
+//@[10:11) [BCP009 (Error)] Expected a literal value, an array, an object, a parenthesized expression, or a function call at this location. |*|
 
 // expressions
 var bar = x
-//@[4:7) [BCP028 (Error)] Identifier "bar" is declared multiple times. Remove or rename the duplicates. (CodeDescription: none) |bar|
-//@[4:7) [no-unused-vars (Warning)] Variable is declared but never used. (CodeDescription: bicep core(https://aka.ms/bicep/linter/no-unused-vars)) |bar|
-//@[10:11) [BCP062 (Error)] The referenced declaration with name "x" is not valid. (CodeDescription: none) |x|
+//@[4:7) [BCP028 (Error)] Identifier "bar" is declared multiple times. Remove or rename the duplicates. |bar|
+//@[4:7) [no-unused-vars (Warning)] Variable is declared but never used.\nSee https://aka.ms/bicep/linter/no-unused-vars |bar|
+//@[10:11) [BCP062 (Error)] The referenced declaration with name "x" is not valid. |x|
 var bar = foo()
-//@[4:7) [BCP028 (Error)] Identifier "bar" is declared multiple times. Remove or rename the duplicates. (CodeDescription: none) |bar|
-//@[4:7) [no-unused-vars (Warning)] Variable is declared but never used. (CodeDescription: bicep core(https://aka.ms/bicep/linter/no-unused-vars)) |bar|
-//@[10:13) [BCP059 (Error)] The name "foo" is not a function. (CodeDescription: none) |foo|
+//@[4:7) [BCP028 (Error)] Identifier "bar" is declared multiple times. Remove or rename the duplicates. |bar|
+//@[4:7) [no-unused-vars (Warning)] Variable is declared but never used.\nSee https://aka.ms/bicep/linter/no-unused-vars |bar|
+//@[10:13) [BCP059 (Error)] The name "foo" is not a function. |foo|
 var x = 2 + !3
-//@[4:5) [BCP028 (Error)] Identifier "x" is declared multiple times. Remove or rename the duplicates. (CodeDescription: none) |x|
-//@[12:14) [BCP044 (Error)] Cannot apply operator "!" to operand of type "int". (CodeDescription: none) |!3|
+//@[4:5) [BCP028 (Error)] Identifier "x" is declared multiple times. Remove or rename the duplicates. |x|
+//@[12:14) [BCP044 (Error)] Cannot apply operator "!" to operand of type "int". |!3|
 var y = false ? true + 1 : !4
-//@[4:5) [BCP028 (Error)] Identifier "y" is declared multiple times. Remove or rename the duplicates. (CodeDescription: none) |y|
-//@[4:5) [no-unused-vars (Warning)] Variable is declared but never used. (CodeDescription: bicep core(https://aka.ms/bicep/linter/no-unused-vars)) |y|
-//@[16:24) [BCP045 (Error)] Cannot apply operator "+" to operands of type "bool" and "int". (CodeDescription: none) |true + 1|
-//@[27:29) [BCP044 (Error)] Cannot apply operator "!" to operand of type "int". (CodeDescription: none) |!4|
+//@[4:5) [BCP028 (Error)] Identifier "y" is declared multiple times. Remove or rename the duplicates. |y|
+//@[4:5) [no-unused-vars (Warning)] Variable is declared but never used.\nSee https://aka.ms/bicep/linter/no-unused-vars |y|
+//@[16:24) [BCP045 (Error)] Cannot apply operator "+" to operands of type "bool" and "int". |true + 1|
+//@[27:29) [BCP044 (Error)] Cannot apply operator "!" to operand of type "int". |!4|
 
 // test for array item recovery
 var x = [
-//@[4:5) [BCP028 (Error)] Identifier "x" is declared multiple times. Remove or rename the duplicates. (CodeDescription: none) |x|
-//@[4:5) [no-unused-vars (Warning)] Variable is declared but never used. (CodeDescription: bicep core(https://aka.ms/bicep/linter/no-unused-vars)) |x|
+//@[4:5) [BCP028 (Error)] Identifier "x" is declared multiple times. Remove or rename the duplicates. |x|
+//@[4:5) [no-unused-vars (Warning)] Variable is declared but never used.\nSee https://aka.ms/bicep/linter/no-unused-vars |x|
   3 + 4
   =
-//@[2:3) [BCP009 (Error)] Expected a literal value, an array, an object, a parenthesized expression, or a function call at this location. (CodeDescription: none) |=|
+//@[2:3) [BCP009 (Error)] Expected a literal value, an array, an object, a parenthesized expression, or a function call at this location. |=|
   !null
-//@[2:7) [BCP044 (Error)] Cannot apply operator "!" to operand of type "null". (CodeDescription: none) |!null|
+//@[2:7) [BCP044 (Error)] Cannot apply operator "!" to operand of type "null". |!null|
 ]
 
 // test for object property recovery
 var y = {
-//@[4:5) [BCP028 (Error)] Identifier "y" is declared multiple times. Remove or rename the duplicates. (CodeDescription: none) |y|
-//@[4:5) [no-unused-vars (Warning)] Variable is declared but never used. (CodeDescription: bicep core(https://aka.ms/bicep/linter/no-unused-vars)) |y|
+//@[4:5) [BCP028 (Error)] Identifier "y" is declared multiple times. Remove or rename the duplicates. |y|
+//@[4:5) [no-unused-vars (Warning)] Variable is declared but never used.\nSee https://aka.ms/bicep/linter/no-unused-vars |y|
   =
-//@[2:3) [BCP022 (Error)] Expected a property name at this location. (CodeDescription: none) |=|
-//@[3:3) [BCP018 (Error)] Expected the ":" character at this location. (CodeDescription: none) ||
+//@[2:3) [BCP022 (Error)] Expected a property name at this location. |=|
+//@[3:3) [BCP018 (Error)] Expected the ":" character at this location. ||
   foo: !2
-//@[7:9) [BCP044 (Error)] Cannot apply operator "!" to operand of type "int". (CodeDescription: none) |!2|
+//@[7:9) [BCP044 (Error)] Cannot apply operator "!" to operand of type "int". |!2|
 }
 
 // utcNow and newGuid used outside a param default value
 var test = utcNow('u')
-<<<<<<< HEAD
-//@[4:8) [no-unused-vars (Warning)] Variable is declared but never used. (CodeDescription: bicep core(https://aka.ms/bicep/linter/no-unused-vars)) |test|
-//@[11:17) [BCP065 (Error)] Function "utcNow" is not valid at this location. It can only be used in parameter default declarations. (CodeDescription: none) |utcNow|
-var test2 = newGuid()
-//@[4:9) [no-unused-vars (Warning)] Variable is declared but never used. (CodeDescription: bicep core(https://aka.ms/bicep/linter/no-unused-vars)) |test2|
-//@[12:19) [BCP065 (Error)] Function "newGuid" is not valid at this location. It can only be used in parameter default declarations. (CodeDescription: none) |newGuid|
-=======
 //@[4:8) [no-unused-vars (Warning)] Variable is declared but never used.\nSee https://aka.ms/bicep/linter/no-unused-vars |test|
 //@[11:17) [BCP065 (Error)] Function "utcNow" is not valid at this location. It can only be used as a parameter default value. |utcNow|
 var test2 = newGuid()
 //@[4:9) [no-unused-vars (Warning)] Variable is declared but never used.\nSee https://aka.ms/bicep/linter/no-unused-vars |test2|
 //@[12:19) [BCP065 (Error)] Function "newGuid" is not valid at this location. It can only be used as a parameter default value. |newGuid|
->>>>>>> 0000f3b7
 
 // bad string escape sequence in object key
 var test3 = {
-//@[4:9) [no-unused-vars (Warning)] Variable is declared but never used. (CodeDescription: bicep core(https://aka.ms/bicep/linter/no-unused-vars)) |test3|
+//@[4:9) [no-unused-vars (Warning)] Variable is declared but never used.\nSee https://aka.ms/bicep/linter/no-unused-vars |test3|
   'bad\escape': true
-//@[2:14) [BCP022 (Error)] Expected a property name at this location. (CodeDescription: none) |'bad\escape'|
-//@[6:8) [BCP006 (Error)] The specified escape sequence is not recognized. Only the following escape sequences are allowed: "\$", "\'", "\\", "\n", "\r", "\t", "\u{...}". (CodeDescription: none) |\e|
+//@[2:14) [BCP022 (Error)] Expected a property name at this location. |'bad\escape'|
+//@[6:8) [BCP006 (Error)] The specified escape sequence is not recognized. Only the following escape sequences are allowed: "\$", "\'", "\\", "\n", "\r", "\t", "\u{...}". |\e|
 }
 
 // duplicate properties
 var testDupe = {
-//@[4:12) [no-unused-vars (Warning)] Variable is declared but never used. (CodeDescription: bicep core(https://aka.ms/bicep/linter/no-unused-vars)) |testDupe|
+//@[4:12) [no-unused-vars (Warning)] Variable is declared but never used.\nSee https://aka.ms/bicep/linter/no-unused-vars |testDupe|
   'duplicate': true
-//@[2:13) [BCP025 (Error)] The property "duplicate" is declared multiple times in this object. Remove or rename the duplicate properties. (CodeDescription: none) |'duplicate'|
+//@[2:13) [BCP025 (Error)] The property "duplicate" is declared multiple times in this object. Remove or rename the duplicate properties. |'duplicate'|
   duplicate: true
-//@[2:11) [BCP025 (Error)] The property "duplicate" is declared multiple times in this object. Remove or rename the duplicate properties. (CodeDescription: none) |duplicate|
+//@[2:11) [BCP025 (Error)] The property "duplicate" is declared multiple times in this object. Remove or rename the duplicate properties. |duplicate|
 }
 
 // interpolation with type errors in key
 var objWithInterp = {
-//@[4:17) [no-unused-vars (Warning)] Variable is declared but never used. (CodeDescription: bicep core(https://aka.ms/bicep/linter/no-unused-vars)) |objWithInterp|
+//@[4:17) [no-unused-vars (Warning)] Variable is declared but never used.\nSee https://aka.ms/bicep/linter/no-unused-vars |objWithInterp|
   'ab${nonExistentIdentifier}cd': true
-//@[7:28) [BCP057 (Error)] The name "nonExistentIdentifier" does not exist in the current context. (CodeDescription: none) |nonExistentIdentifier|
+//@[7:28) [BCP057 (Error)] The name "nonExistentIdentifier" does not exist in the current context. |nonExistentIdentifier|
 }
 
 // invalid fully qualified function access
 var mySum = az.add(1,2)
-//@[4:9) [no-unused-vars (Warning)] Variable is declared but never used. (CodeDescription: bicep core(https://aka.ms/bicep/linter/no-unused-vars)) |mySum|
-//@[15:18) [BCP107 (Error)] The function "add" does not exist in namespace "az". (CodeDescription: none) |add|
+//@[4:9) [no-unused-vars (Warning)] Variable is declared but never used.\nSee https://aka.ms/bicep/linter/no-unused-vars |mySum|
+//@[15:18) [BCP107 (Error)] The function "add" does not exist in namespace "az". |add|
 var myConcat = sys.concat('a', az.concat('b', 'c'))
-//@[4:12) [no-unused-vars (Warning)] Variable is declared but never used. (CodeDescription: bicep core(https://aka.ms/bicep/linter/no-unused-vars)) |myConcat|
-//@[34:40) [BCP107 (Error)] The function "concat" does not exist in namespace "az". (CodeDescription: none) |concat|
+//@[4:12) [no-unused-vars (Warning)] Variable is declared but never used.\nSee https://aka.ms/bicep/linter/no-unused-vars |myConcat|
+//@[34:40) [BCP107 (Error)] The function "concat" does not exist in namespace "az". |concat|
 
 // invalid string using double quotes
 var doubleString = "bad string"
-//@[4:16) [no-unused-vars (Warning)] Variable is declared but never used. (CodeDescription: bicep core(https://aka.ms/bicep/linter/no-unused-vars)) |doubleString|
-//@[19:20) [BCP009 (Error)] Expected a literal value, an array, an object, a parenthesized expression, or a function call at this location. (CodeDescription: none) |"|
-//@[19:20) [BCP103 (Error)] The following token is not recognized: """. Strings are defined using single quotes in bicep. (CodeDescription: none) |"|
-//@[30:31) [BCP103 (Error)] The following token is not recognized: """. Strings are defined using single quotes in bicep. (CodeDescription: none) |"|
+//@[4:16) [no-unused-vars (Warning)] Variable is declared but never used.\nSee https://aka.ms/bicep/linter/no-unused-vars |doubleString|
+//@[19:20) [BCP009 (Error)] Expected a literal value, an array, an object, a parenthesized expression, or a function call at this location. |"|
+//@[19:20) [BCP103 (Error)] The following token is not recognized: """. Strings are defined using single quotes in bicep. |"|
+//@[30:31) [BCP103 (Error)] The following token is not recognized: """. Strings are defined using single quotes in bicep. |"|
 
 var resourceGroup = ''
-//@[4:17) [no-unused-vars (Warning)] Variable is declared but never used. (CodeDescription: bicep core(https://aka.ms/bicep/linter/no-unused-vars)) |resourceGroup|
+//@[4:17) [no-unused-vars (Warning)] Variable is declared but never used.\nSee https://aka.ms/bicep/linter/no-unused-vars |resourceGroup|
 var rgName = resourceGroup().name
-//@[4:10) [no-unused-vars (Warning)] Variable is declared but never used. (CodeDescription: bicep core(https://aka.ms/bicep/linter/no-unused-vars)) |rgName|
-//@[13:26) [BCP059 (Error)] The name "resourceGroup" is not a function. (CodeDescription: none) |resourceGroup|
+//@[4:10) [no-unused-vars (Warning)] Variable is declared but never used.\nSee https://aka.ms/bicep/linter/no-unused-vars |rgName|
+//@[13:26) [BCP059 (Error)] The name "resourceGroup" is not a function. |resourceGroup|
 
 // this does not work at the resource group scope
 var invalidLocationVar = deployment().location
-//@[4:22) [no-unused-vars (Warning)] Variable is declared but never used. (CodeDescription: bicep core(https://aka.ms/bicep/linter/no-unused-vars)) |invalidLocationVar|
-//@[38:46) [BCP053 (Error)] The type "deployment" does not contain property "location". Available properties include "name", "properties". (CodeDescription: none) |location|
+//@[4:22) [no-unused-vars (Warning)] Variable is declared but never used.\nSee https://aka.ms/bicep/linter/no-unused-vars |invalidLocationVar|
+//@[38:46) [BCP053 (Error)] The type "deployment" does not contain property "location". Available properties include "name", "properties". |location|
 
 var invalidEnvironmentVar = environment().aosdufhsad
-//@[4:25) [no-unused-vars (Warning)] Variable is declared but never used. (CodeDescription: bicep core(https://aka.ms/bicep/linter/no-unused-vars)) |invalidEnvironmentVar|
-//@[42:52) [BCP053 (Error)] The type "environment" does not contain property "aosdufhsad". Available properties include "activeDirectoryDataLake", "authentication", "batch", "gallery", "graph", "graphAudience", "media", "name", "portal", "resourceManager", "sqlManagement", "suffixes", "vmImageAliasDoc". (CodeDescription: none) |aosdufhsad|
+//@[4:25) [no-unused-vars (Warning)] Variable is declared but never used.\nSee https://aka.ms/bicep/linter/no-unused-vars |invalidEnvironmentVar|
+//@[42:52) [BCP053 (Error)] The type "environment" does not contain property "aosdufhsad". Available properties include "activeDirectoryDataLake", "authentication", "batch", "gallery", "graph", "graphAudience", "media", "name", "portal", "resourceManager", "sqlManagement", "suffixes", "vmImageAliasDoc". |aosdufhsad|
 var invalidEnvAuthVar = environment().authentication.asdgdsag
-//@[4:21) [no-unused-vars (Warning)] Variable is declared but never used. (CodeDescription: bicep core(https://aka.ms/bicep/linter/no-unused-vars)) |invalidEnvAuthVar|
-//@[53:61) [BCP053 (Error)] The type "authentication" does not contain property "asdgdsag". Available properties include "audiences", "identityProvider", "loginEndpoint", "tenant". (CodeDescription: none) |asdgdsag|
+//@[4:21) [no-unused-vars (Warning)] Variable is declared but never used.\nSee https://aka.ms/bicep/linter/no-unused-vars |invalidEnvAuthVar|
+//@[53:61) [BCP053 (Error)] The type "authentication" does not contain property "asdgdsag". Available properties include "audiences", "identityProvider", "loginEndpoint", "tenant". |asdgdsag|
 
 // invalid use of reserved namespace
 var az = 1
-//@[4:6) [BCP084 (Error)] The symbolic name "az" is reserved. Please use a different symbolic name. Reserved namespaces are "az", "sys". (CodeDescription: none) |az|
-//@[4:6) [no-unused-vars (Warning)] Variable is declared but never used. (CodeDescription: bicep core(https://aka.ms/bicep/linter/no-unused-vars)) |az|
+//@[4:6) [BCP084 (Error)] The symbolic name "az" is reserved. Please use a different symbolic name. Reserved namespaces are "az", "sys". |az|
+//@[4:6) [no-unused-vars (Warning)] Variable is declared but never used.\nSee https://aka.ms/bicep/linter/no-unused-vars |az|
 
 // cannot assign a variable to a namespace
 var invalidNamespaceAssignment = az
-//@[4:30) [no-unused-vars (Warning)] Variable is declared but never used. (CodeDescription: bicep core(https://aka.ms/bicep/linter/no-unused-vars)) |invalidNamespaceAssignment|
-//@[33:35) [BCP041 (Error)] Values of type "az" cannot be assigned to a variable. (CodeDescription: none) |az|
+//@[4:30) [no-unused-vars (Warning)] Variable is declared but never used.\nSee https://aka.ms/bicep/linter/no-unused-vars |invalidNamespaceAssignment|
+//@[33:35) [BCP041 (Error)] Values of type "az" cannot be assigned to a variable. |az|
 
 var objectLiteralType = {
   first: true
@@ -226,111 +218,111 @@
 
 // #completionTest(54) -> objectVarTopLevel
 var objectVarTopLevelCompletions = objectLiteralType.f
-//@[4:32) [no-unused-vars (Warning)] Variable is declared but never used. (CodeDescription: bicep core(https://aka.ms/bicep/linter/no-unused-vars)) |objectVarTopLevelCompletions|
-//@[53:54) [BCP053 (Error)] The type "object" does not contain property "f". Available properties include "fifth", "first", "fourth", "second", "sixth", "third". (CodeDescription: none) |f|
+//@[4:32) [no-unused-vars (Warning)] Variable is declared but never used.\nSee https://aka.ms/bicep/linter/no-unused-vars |objectVarTopLevelCompletions|
+//@[53:54) [BCP053 (Error)] The type "object" does not contain property "f". Available properties include "fifth", "first", "fourth", "second", "sixth", "third". |f|
 // #completionTest(54) -> objectVarTopLevel
 var objectVarTopLevelCompletions2 = objectLiteralType.
-//@[4:33) [no-unused-vars (Warning)] Variable is declared but never used. (CodeDescription: bicep core(https://aka.ms/bicep/linter/no-unused-vars)) |objectVarTopLevelCompletions2|
-//@[54:54) [BCP020 (Error)] Expected a function or property name at this location. (CodeDescription: none) ||
+//@[4:33) [no-unused-vars (Warning)] Variable is declared but never used.\nSee https://aka.ms/bicep/linter/no-unused-vars |objectVarTopLevelCompletions2|
+//@[54:54) [BCP020 (Error)] Expected a function or property name at this location. ||
 
 // this does not produce any completions because mixed array items are of type "any"
 // #completionTest(60) -> mixedArrayProperties
 var mixedArrayTypeCompletions = objectLiteralType.fifth[0].o
-//@[4:29) [no-unused-vars (Warning)] Variable is declared but never used. (CodeDescription: bicep core(https://aka.ms/bicep/linter/no-unused-vars)) |mixedArrayTypeCompletions|
+//@[4:29) [no-unused-vars (Warning)] Variable is declared but never used.\nSee https://aka.ms/bicep/linter/no-unused-vars |mixedArrayTypeCompletions|
 // #completionTest(60) -> mixedArrayProperties
 var mixedArrayTypeCompletions2 = objectLiteralType.fifth[0].
-//@[4:30) [no-unused-vars (Warning)] Variable is declared but never used. (CodeDescription: bicep core(https://aka.ms/bicep/linter/no-unused-vars)) |mixedArrayTypeCompletions2|
-//@[60:60) [BCP020 (Error)] Expected a function or property name at this location. (CodeDescription: none) ||
+//@[4:30) [no-unused-vars (Warning)] Variable is declared but never used.\nSee https://aka.ms/bicep/linter/no-unused-vars |mixedArrayTypeCompletions2|
+//@[60:60) [BCP020 (Error)] Expected a function or property name at this location. ||
 
 // #completionTest(58) -> oneArrayItemProperties
 var oneArrayItemCompletions = objectLiteralType.sixth[0].t
-//@[4:27) [no-unused-vars (Warning)] Variable is declared but never used. (CodeDescription: bicep core(https://aka.ms/bicep/linter/no-unused-vars)) |oneArrayItemCompletions|
-//@[57:58) [BCP053 (Error)] The type "object" does not contain property "t". Available properties include "two". (CodeDescription: none) |t|
+//@[4:27) [no-unused-vars (Warning)] Variable is declared but never used.\nSee https://aka.ms/bicep/linter/no-unused-vars |oneArrayItemCompletions|
+//@[57:58) [BCP053 (Error)] The type "object" does not contain property "t". Available properties include "two". |t|
 // #completionTest(58) -> oneArrayItemProperties
 var oneArrayItemCompletions2 = objectLiteralType.sixth[0].
-//@[4:28) [no-unused-vars (Warning)] Variable is declared but never used. (CodeDescription: bicep core(https://aka.ms/bicep/linter/no-unused-vars)) |oneArrayItemCompletions2|
-//@[58:58) [BCP020 (Error)] Expected a function or property name at this location. (CodeDescription: none) ||
+//@[4:28) [no-unused-vars (Warning)] Variable is declared but never used.\nSee https://aka.ms/bicep/linter/no-unused-vars |oneArrayItemCompletions2|
+//@[58:58) [BCP020 (Error)] Expected a function or property name at this location. ||
 
 // #completionTest(65) -> objectVarTopLevelIndexes
 var objectVarTopLevelArrayIndexCompletions = objectLiteralType[f]
-//@[4:42) [no-unused-vars (Warning)] Variable is declared but never used. (CodeDescription: bicep core(https://aka.ms/bicep/linter/no-unused-vars)) |objectVarTopLevelArrayIndexCompletions|
-//@[63:64) [BCP057 (Error)] The name "f" does not exist in the current context. (CodeDescription: none) |f|
+//@[4:42) [no-unused-vars (Warning)] Variable is declared but never used.\nSee https://aka.ms/bicep/linter/no-unused-vars |objectVarTopLevelArrayIndexCompletions|
+//@[63:64) [BCP057 (Error)] The name "f" does not exist in the current context. |f|
 
 // #completionTest(58) -> twoIndexPlusSymbols
 var oneArrayIndexCompletions = objectLiteralType.sixth[0][]
-//@[4:28) [no-unused-vars (Warning)] Variable is declared but never used. (CodeDescription: bicep core(https://aka.ms/bicep/linter/no-unused-vars)) |oneArrayIndexCompletions|
-//@[58:58) [BCP117 (Error)] An empty indexer is not allowed. Specify a valid expression. (CodeDescription: none) ||
+//@[4:28) [no-unused-vars (Warning)] Variable is declared but never used.\nSee https://aka.ms/bicep/linter/no-unused-vars |oneArrayIndexCompletions|
+//@[58:58) [BCP117 (Error)] An empty indexer is not allowed. Specify a valid expression. ||
 
 // Issue 486
 var myFloat = 3.14
-//@[4:11) [no-unused-vars (Warning)] Variable is declared but never used. (CodeDescription: bicep core(https://aka.ms/bicep/linter/no-unused-vars)) |myFloat|
-//@[16:16) [BCP055 (Error)] Cannot access properties of type "int". An "object" type is required. (CodeDescription: none) ||
-//@[16:16) [BCP020 (Error)] Expected a function or property name at this location. (CodeDescription: none) ||
-//@[16:18) [BCP019 (Error)] Expected a new line character at this location. (CodeDescription: none) |14|
+//@[4:11) [no-unused-vars (Warning)] Variable is declared but never used.\nSee https://aka.ms/bicep/linter/no-unused-vars |myFloat|
+//@[16:16) [BCP055 (Error)] Cannot access properties of type "int". An "object" type is required. ||
+//@[16:16) [BCP020 (Error)] Expected a function or property name at this location. ||
+//@[16:18) [BCP019 (Error)] Expected a new line character at this location. |14|
 
 // secure cannot be used as a varaible decorator
 @sys.secure()
-//@[5:11) [BCP126 (Error)] Function "secure" cannot be used as a variable decorator. (CodeDescription: none) |secure|
+//@[5:11) [BCP126 (Error)] Function "secure" cannot be used as a variable decorator. |secure|
 var something = 1
-//@[4:13) [no-unused-vars (Warning)] Variable is declared but never used. (CodeDescription: bicep core(https://aka.ms/bicep/linter/no-unused-vars)) |something|
+//@[4:13) [no-unused-vars (Warning)] Variable is declared but never used.\nSee https://aka.ms/bicep/linter/no-unused-vars |something|
 
 // #completionTest(1) -> empty
 @
-//@[1:1) [BCP123 (Error)] Expected a namespace or decorator name at this location. (CodeDescription: none) ||
+//@[1:1) [BCP123 (Error)] Expected a namespace or decorator name at this location. ||
 // #completionTest(5) -> empty
 @sys.
-//@[5:5) [BCP020 (Error)] Expected a function or property name at this location. (CodeDescription: none) ||
+//@[5:5) [BCP020 (Error)] Expected a function or property name at this location. ||
 var anotherThing = true
-//@[4:16) [no-unused-vars (Warning)] Variable is declared but never used. (CodeDescription: bicep core(https://aka.ms/bicep/linter/no-unused-vars)) |anotherThing|
+//@[4:16) [no-unused-vars (Warning)] Variable is declared but never used.\nSee https://aka.ms/bicep/linter/no-unused-vars |anotherThing|
 
 // invalid identifier character classes
 var ☕ = true
-//@[4:5) [BCP015 (Error)] Expected a variable identifier at this location. (CodeDescription: none) |☕|
-//@[4:5) [BCP001 (Error)] The following token is not recognized: "☕". (CodeDescription: none) |☕|
-//@[4:5) [no-unused-vars (Warning)] Variable is declared but never used. (CodeDescription: bicep core(https://aka.ms/bicep/linter/no-unused-vars)) |☕|
+//@[4:5) [BCP015 (Error)] Expected a variable identifier at this location. |☕|
+//@[4:5) [BCP001 (Error)] The following token is not recognized: "☕". |☕|
+//@[4:5) [no-unused-vars (Warning)] Variable is declared but never used.\nSee https://aka.ms/bicep/linter/no-unused-vars |☕|
 var a☕ = true
-//@[4:5) [no-unused-vars (Warning)] Variable is declared but never used. (CodeDescription: bicep core(https://aka.ms/bicep/linter/no-unused-vars)) |a|
-//@[5:6) [BCP018 (Error)] Expected the "=" character at this location. (CodeDescription: none) |☕|
-//@[5:6) [BCP001 (Error)] The following token is not recognized: "☕". (CodeDescription: none) |☕|
-//@[13:13) [BCP009 (Error)] Expected a literal value, an array, an object, a parenthesized expression, or a function call at this location. (CodeDescription: none) ||
+//@[4:5) [no-unused-vars (Warning)] Variable is declared but never used.\nSee https://aka.ms/bicep/linter/no-unused-vars |a|
+//@[5:6) [BCP018 (Error)] Expected the "=" character at this location. |☕|
+//@[5:6) [BCP001 (Error)] The following token is not recognized: "☕". |☕|
+//@[13:13) [BCP009 (Error)] Expected a literal value, an array, an object, a parenthesized expression, or a function call at this location. ||
 
 var missingArrayVariable = [for thing in stuff: 4]
-//@[4:24) [no-unused-vars (Warning)] Variable is declared but never used. (CodeDescription: bicep core(https://aka.ms/bicep/linter/no-unused-vars)) |missingArrayVariable|
-//@[41:46) [BCP057 (Error)] The name "stuff" does not exist in the current context. (CodeDescription: none) |stuff|
+//@[4:24) [no-unused-vars (Warning)] Variable is declared but never used.\nSee https://aka.ms/bicep/linter/no-unused-vars |missingArrayVariable|
+//@[41:46) [BCP057 (Error)] The name "stuff" does not exist in the current context. |stuff|
 
 // loops are only allowed at the top level
 var nonTopLevelLoop = {
-//@[4:19) [no-unused-vars (Warning)] Variable is declared but never used. (CodeDescription: bicep core(https://aka.ms/bicep/linter/no-unused-vars)) |nonTopLevelLoop|
+//@[4:19) [no-unused-vars (Warning)] Variable is declared but never used.\nSee https://aka.ms/bicep/linter/no-unused-vars |nonTopLevelLoop|
   notOkHere: [for thing in stuff: 4]
-//@[14:17) [BCP138 (Error)] For-expressions are not supported in this context. For-expressions may be used as values of resource, module, variable, and output declarations, or values of resource and module properties. (CodeDescription: none) |for|
-//@[27:32) [BCP057 (Error)] The name "stuff" does not exist in the current context. (CodeDescription: none) |stuff|
+//@[14:17) [BCP138 (Error)] For-expressions are not supported in this context. For-expressions may be used as values of resource, module, variable, and output declarations, or values of resource and module properties. |for|
+//@[27:32) [BCP057 (Error)] The name "stuff" does not exist in the current context. |stuff|
 }
 
 // loops with conditions won't even parse
 var noFilteredLoopsInVariables = [for thing in stuff: if]
-//@[4:30) [no-unused-vars (Warning)] Variable is declared but never used. (CodeDescription: bicep core(https://aka.ms/bicep/linter/no-unused-vars)) |noFilteredLoopsInVariables|
-//@[47:52) [BCP057 (Error)] The name "stuff" does not exist in the current context. (CodeDescription: none) |stuff|
-//@[54:56) [BCP100 (Error)] The "if" function is not supported. Use the ternary conditional operator instead. (CodeDescription: none) |if|
+//@[4:30) [no-unused-vars (Warning)] Variable is declared but never used.\nSee https://aka.ms/bicep/linter/no-unused-vars |noFilteredLoopsInVariables|
+//@[47:52) [BCP057 (Error)] The name "stuff" does not exist in the current context. |stuff|
+//@[54:56) [BCP100 (Error)] The "if" function is not supported. Use the ternary conditional operator instead. |if|
 
 // nested loops are also not allowed
 var noNestedVariableLoopsEither = [for thing in stuff: {
-//@[4:31) [no-unused-vars (Warning)] Variable is declared but never used. (CodeDescription: bicep core(https://aka.ms/bicep/linter/no-unused-vars)) |noNestedVariableLoopsEither|
-//@[48:53) [BCP057 (Error)] The name "stuff" does not exist in the current context. (CodeDescription: none) |stuff|
+//@[4:31) [no-unused-vars (Warning)] Variable is declared but never used.\nSee https://aka.ms/bicep/linter/no-unused-vars |noNestedVariableLoopsEither|
+//@[48:53) [BCP057 (Error)] The name "stuff" does not exist in the current context. |stuff|
   hello: [for thing in []: 4]
-//@[10:13) [BCP138 (Error)] For-expressions are not supported in this context. For-expressions may be used as values of resource, module, variable, and output declarations, or values of resource and module properties. (CodeDescription: none) |for|
+//@[10:13) [BCP138 (Error)] For-expressions are not supported in this context. For-expressions may be used as values of resource, module, variable, and output declarations, or values of resource and module properties. |for|
 }]
 
 // loops in inner properties of a variable are also not supported
 var innerPropertyLoop = {
-//@[4:21) [no-unused-vars (Warning)] Variable is declared but never used. (CodeDescription: bicep core(https://aka.ms/bicep/linter/no-unused-vars)) |innerPropertyLoop|
+//@[4:21) [no-unused-vars (Warning)] Variable is declared but never used.\nSee https://aka.ms/bicep/linter/no-unused-vars |innerPropertyLoop|
   a: [for i in range(0,10): i]
-//@[6:9) [BCP138 (Error)] For-expressions are not supported in this context. For-expressions may be used as values of resource, module, variable, and output declarations, or values of resource and module properties. (CodeDescription: none) |for|
+//@[6:9) [BCP138 (Error)] For-expressions are not supported in this context. For-expressions may be used as values of resource, module, variable, and output declarations, or values of resource and module properties. |for|
 }
 var innerPropertyLoop2 = {
-//@[4:22) [no-unused-vars (Warning)] Variable is declared but never used. (CodeDescription: bicep core(https://aka.ms/bicep/linter/no-unused-vars)) |innerPropertyLoop2|
+//@[4:22) [no-unused-vars (Warning)] Variable is declared but never used.\nSee https://aka.ms/bicep/linter/no-unused-vars |innerPropertyLoop2|
   b: {
     a: [for i in range(0,10): i]
-//@[8:11) [BCP138 (Error)] For-expressions are not supported in this context. For-expressions may be used as values of resource, module, variable, and output declarations, or values of resource and module properties. (CodeDescription: none) |for|
+//@[8:11) [BCP138 (Error)] For-expressions are not supported in this context. For-expressions may be used as values of resource, module, variable, and output declarations, or values of resource and module properties. |for|
   }
 }
 
@@ -339,11 +331,11 @@
 var indirection = keys
 
 var runtimeLoop = [for (item, index) in []: indirection]
-//@[4:15) [no-unused-vars (Warning)] Variable is declared but never used. (CodeDescription: bicep core(https://aka.ms/bicep/linter/no-unused-vars)) |runtimeLoop|
-//@[44:55) [BCP182 (Error)] The for-body of the variable "runtimeLoop" must be evaluable at the start of the deployment, and cannot depend on any values that have not yet been calculated. You are referencing a variable which cannot be calculated in time ("indirection" -> "keys" -> "listKeys"). (CodeDescription: none) |indirection|
+//@[4:15) [no-unused-vars (Warning)] Variable is declared but never used.\nSee https://aka.ms/bicep/linter/no-unused-vars |runtimeLoop|
+//@[44:55) [BCP182 (Error)] The for-body of the variable "runtimeLoop" must be evaluable at the start of the deployment, and cannot depend on any values that have not yet been calculated. You are referencing a variable which cannot be calculated in time ("indirection" -> "keys" -> "listKeys"). |indirection|
 var runtimeLoop2 = [for (item, index) in indirection.keys: 's']
-//@[4:16) [no-unused-vars (Warning)] Variable is declared but never used. (CodeDescription: bicep core(https://aka.ms/bicep/linter/no-unused-vars)) |runtimeLoop2|
-//@[41:52) [BCP178 (Error)] The for-expression must be evaluable at the start of the deployment, and cannot depend on any values that have not yet been calculated. You are referencing a variable which cannot be calculated in time ("indirection" -> "keys" -> "listKeys"). (CodeDescription: none) |indirection|
+//@[4:16) [no-unused-vars (Warning)] Variable is declared but never used.\nSee https://aka.ms/bicep/linter/no-unused-vars |runtimeLoop2|
+//@[41:52) [BCP178 (Error)] The for-expression must be evaluable at the start of the deployment, and cannot depend on any values that have not yet been calculated. You are referencing a variable which cannot be calculated in time ("indirection" -> "keys" -> "listKeys"). |indirection|
 
 var zoneInput = []
 resource zones 'Microsoft.Network/dnsZones@2018-05-01' = [for (zone, i) in zoneInput: {
@@ -353,42 +345,42 @@
 var inlinedVariable = zones[0].properties.zoneType
 
 var runtimeLoop3 = [for (zone, i) in zoneInput: {
-//@[4:16) [no-unused-vars (Warning)] Variable is declared but never used. (CodeDescription: bicep core(https://aka.ms/bicep/linter/no-unused-vars)) |runtimeLoop3|
+//@[4:16) [no-unused-vars (Warning)] Variable is declared but never used.\nSee https://aka.ms/bicep/linter/no-unused-vars |runtimeLoop3|
   a: inlinedVariable
-//@[5:20) [BCP182 (Error)] The for-body of the variable "runtimeLoop3" must be evaluable at the start of the deployment, and cannot depend on any values that have not yet been calculated. You are referencing a variable which cannot be calculated in time ("inlinedVariable" -> "zones"). Accessible properties of zones are "apiVersion", "id", "name", "type". (CodeDescription: none) |inlinedVariable|
+//@[5:20) [BCP182 (Error)] The for-body of the variable "runtimeLoop3" must be evaluable at the start of the deployment, and cannot depend on any values that have not yet been calculated. You are referencing a variable which cannot be calculated in time ("inlinedVariable" -> "zones"). Accessible properties of zones are "apiVersion", "id", "name", "type". |inlinedVariable|
 }]
 
 var runtimeLoop4 = [for (zone, i) in zones[0].properties.registrationVirtualNetworks: {
-//@[4:16) [no-unused-vars (Warning)] Variable is declared but never used. (CodeDescription: bicep core(https://aka.ms/bicep/linter/no-unused-vars)) |runtimeLoop4|
-//@[37:56) [BCP178 (Error)] The for-expression must be evaluable at the start of the deployment, and cannot depend on any values that have not yet been calculated. Accessible properties of zones are "apiVersion", "id", "name", "type". (CodeDescription: none) |zones[0].properties|
+//@[4:16) [no-unused-vars (Warning)] Variable is declared but never used.\nSee https://aka.ms/bicep/linter/no-unused-vars |runtimeLoop4|
+//@[37:56) [BCP178 (Error)] The for-expression must be evaluable at the start of the deployment, and cannot depend on any values that have not yet been calculated. Accessible properties of zones are "apiVersion", "id", "name", "type". |zones[0].properties|
   a: 0
 }]
 
 var notRuntime = concat('a','b')
-//@[17:32) [prefer-interpolation (Warning)] Use string interpolation instead of the concat function. (CodeDescription: bicep core(https://aka.ms/bicep/linter/prefer-interpolation)) |concat('a','b')|
+//@[17:32) [prefer-interpolation (Warning)] Use string interpolation instead of the concat function.\nSee https://aka.ms/bicep/linter/prefer-interpolation |concat('a','b')|
 var evenMoreIndirection = concat(notRuntime, string(moreIndirection))
-//@[26:69) [prefer-interpolation (Warning)] Use string interpolation instead of the concat function. (CodeDescription: bicep core(https://aka.ms/bicep/linter/prefer-interpolation)) |concat(notRuntime, string(moreIndirection))|
+//@[26:69) [prefer-interpolation (Warning)] Use string interpolation instead of the concat function.\nSee https://aka.ms/bicep/linter/prefer-interpolation |concat(notRuntime, string(moreIndirection))|
 var moreIndirection = reference('s','s', 'Full')
 
 var myRef = [
   evenMoreIndirection
 ]
 var runtimeLoop5 = [for (item, index) in myRef: 's']
-//@[4:16) [no-unused-vars (Warning)] Variable is declared but never used. (CodeDescription: bicep core(https://aka.ms/bicep/linter/no-unused-vars)) |runtimeLoop5|
-//@[41:46) [BCP178 (Error)] The for-expression must be evaluable at the start of the deployment, and cannot depend on any values that have not yet been calculated. You are referencing a variable which cannot be calculated in time ("myRef" -> "evenMoreIndirection" -> "moreIndirection" -> "reference"). (CodeDescription: none) |myRef|
+//@[4:16) [no-unused-vars (Warning)] Variable is declared but never used.\nSee https://aka.ms/bicep/linter/no-unused-vars |runtimeLoop5|
+//@[41:46) [BCP178 (Error)] The for-expression must be evaluable at the start of the deployment, and cannot depend on any values that have not yet been calculated. You are referencing a variable which cannot be calculated in time ("myRef" -> "evenMoreIndirection" -> "moreIndirection" -> "reference"). |myRef|
 
 // cannot use loops in expressions
 var loopExpression = union([for thing in stuff: 4], [for thing in stuff: true])
-//@[4:18) [no-unused-vars (Warning)] Variable is declared but never used. (CodeDescription: bicep core(https://aka.ms/bicep/linter/no-unused-vars)) |loopExpression|
-//@[28:31) [BCP138 (Error)] For-expressions are not supported in this context. For-expressions may be used as values of resource, module, variable, and output declarations, or values of resource and module properties. (CodeDescription: none) |for|
-//@[41:46) [BCP057 (Error)] The name "stuff" does not exist in the current context. (CodeDescription: none) |stuff|
-//@[53:56) [BCP138 (Error)] For-expressions are not supported in this context. For-expressions may be used as values of resource, module, variable, and output declarations, or values of resource and module properties. (CodeDescription: none) |for|
-//@[66:71) [BCP057 (Error)] The name "stuff" does not exist in the current context. (CodeDescription: none) |stuff|
+//@[4:18) [no-unused-vars (Warning)] Variable is declared but never used.\nSee https://aka.ms/bicep/linter/no-unused-vars |loopExpression|
+//@[28:31) [BCP138 (Error)] For-expressions are not supported in this context. For-expressions may be used as values of resource, module, variable, and output declarations, or values of resource and module properties. |for|
+//@[41:46) [BCP057 (Error)] The name "stuff" does not exist in the current context. |stuff|
+//@[53:56) [BCP138 (Error)] For-expressions are not supported in this context. For-expressions may be used as values of resource, module, variable, and output declarations, or values of resource and module properties. |for|
+//@[66:71) [BCP057 (Error)] The name "stuff" does not exist in the current context. |stuff|
 
 @batchSize(1)
-//@[1:10) [BCP126 (Error)] Function "batchSize" cannot be used as a variable decorator. (CodeDescription: none) |batchSize|
+//@[1:10) [BCP126 (Error)] Function "batchSize" cannot be used as a variable decorator. |batchSize|
 var batchSizeMakesNoSenseHere = false
-//@[4:29) [no-unused-vars (Warning)] Variable is declared but never used. (CodeDescription: bicep core(https://aka.ms/bicep/linter/no-unused-vars)) |batchSizeMakesNoSenseHere|
+//@[4:29) [no-unused-vars (Warning)] Variable is declared but never used.\nSee https://aka.ms/bicep/linter/no-unused-vars |batchSizeMakesNoSenseHere|
 
 
 //KeyVault Secret Reference
@@ -397,23 +389,23 @@
 }
 
 var keyVaultSecretVar = kv.getSecret('mySecret')
-//@[4:21) [no-unused-vars (Warning)] Variable is declared but never used. (CodeDescription: bicep core(https://aka.ms/bicep/linter/no-unused-vars)) |keyVaultSecretVar|
-//@[24:48) [BCP180 (Error)] Function "getSecret" is not valid at this location. It can only be used when directly assigning to a module parameter with a secure decorator. (CodeDescription: none) |kv.getSecret('mySecret')|
+//@[4:21) [no-unused-vars (Warning)] Variable is declared but never used.\nSee https://aka.ms/bicep/linter/no-unused-vars |keyVaultSecretVar|
+//@[24:48) [BCP180 (Error)] Function "getSecret" is not valid at this location. It can only be used when directly assigning to a module parameter with a secure decorator. |kv.getSecret('mySecret')|
 var keyVaultSecretInterpolatedVar = '${kv.getSecret('mySecret')}'
-//@[4:33) [no-unused-vars (Warning)] Variable is declared but never used. (CodeDescription: bicep core(https://aka.ms/bicep/linter/no-unused-vars)) |keyVaultSecretInterpolatedVar|
-//@[39:63) [BCP180 (Error)] Function "getSecret" is not valid at this location. It can only be used when directly assigning to a module parameter with a secure decorator. (CodeDescription: none) |kv.getSecret('mySecret')|
+//@[4:33) [no-unused-vars (Warning)] Variable is declared but never used.\nSee https://aka.ms/bicep/linter/no-unused-vars |keyVaultSecretInterpolatedVar|
+//@[39:63) [BCP180 (Error)] Function "getSecret" is not valid at this location. It can only be used when directly assigning to a module parameter with a secure decorator. |kv.getSecret('mySecret')|
 var keyVaultSecretObjectVar = {
-//@[4:27) [no-unused-vars (Warning)] Variable is declared but never used. (CodeDescription: bicep core(https://aka.ms/bicep/linter/no-unused-vars)) |keyVaultSecretObjectVar|
+//@[4:27) [no-unused-vars (Warning)] Variable is declared but never used.\nSee https://aka.ms/bicep/linter/no-unused-vars |keyVaultSecretObjectVar|
   secret: kv.getSecret('mySecret')
-//@[10:34) [BCP180 (Error)] Function "getSecret" is not valid at this location. It can only be used when directly assigning to a module parameter with a secure decorator. (CodeDescription: none) |kv.getSecret('mySecret')|
+//@[10:34) [BCP180 (Error)] Function "getSecret" is not valid at this location. It can only be used when directly assigning to a module parameter with a secure decorator. |kv.getSecret('mySecret')|
 }
 var keyVaultSecretArrayVar = [
-//@[4:26) [no-unused-vars (Warning)] Variable is declared but never used. (CodeDescription: bicep core(https://aka.ms/bicep/linter/no-unused-vars)) |keyVaultSecretArrayVar|
+//@[4:26) [no-unused-vars (Warning)] Variable is declared but never used.\nSee https://aka.ms/bicep/linter/no-unused-vars |keyVaultSecretArrayVar|
   kv.getSecret('mySecret')
-//@[2:26) [BCP180 (Error)] Function "getSecret" is not valid at this location. It can only be used when directly assigning to a module parameter with a secure decorator. (CodeDescription: none) |kv.getSecret('mySecret')|
+//@[2:26) [BCP180 (Error)] Function "getSecret" is not valid at this location. It can only be used when directly assigning to a module parameter with a secure decorator. |kv.getSecret('mySecret')|
 ]
 var keyVaultSecretArrayInterpolatedVar = [
-//@[4:38) [no-unused-vars (Warning)] Variable is declared but never used. (CodeDescription: bicep core(https://aka.ms/bicep/linter/no-unused-vars)) |keyVaultSecretArrayInterpolatedVar|
+//@[4:38) [no-unused-vars (Warning)] Variable is declared but never used.\nSee https://aka.ms/bicep/linter/no-unused-vars |keyVaultSecretArrayInterpolatedVar|
   '${kv.getSecret('mySecret')}'
-//@[5:29) [BCP180 (Error)] Function "getSecret" is not valid at this location. It can only be used when directly assigning to a module parameter with a secure decorator. (CodeDescription: none) |kv.getSecret('mySecret')|
+//@[5:29) [BCP180 (Error)] Function "getSecret" is not valid at this location. It can only be used when directly assigning to a module parameter with a secure decorator. |kv.getSecret('mySecret')|
 ]
